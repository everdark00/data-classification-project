schema: '2.0'
stages:
  tika_de:
    cmd: export PYTHONPATH=$PWD && python src/tika_parser.py --config=params.yaml
      --locale=de
    deps:
    - path: data/raw//de
      md5: 65071be381cd1cca54898b81324ee189.dir
      size: 75790954761
      nfiles: 333115
    - path: src/tika_parser.py
      md5: 2a8599bfaf67c0dc9514d170eba989c6
      size: 2325
    params:
      params.yaml:
        base:
          log_level: DEBUG
          random_seed: 42
          log_path: logs
          crawlers:
          - colly
          - google
          - common
          data_dir: data
        tika:
          input_path: raw/
          output_path: interim/tika/
    outs:
    - path: data/interim/tika//de
      md5: 10a336a5bacd9095d00b07b081f3073d.dir
      size: 8335402231
      nfiles: 333115
  tokenizer_de:
    cmd: export PYTHONPATH=$PWD && python -m spacy download de_core_news_sm && python
      src/tokenizer.py --config=params.yaml --locale=de
    deps:
    - path: data/interim/tika/de
      md5: 10a336a5bacd9095d00b07b081f3073d.dir
      size: 8335402231
      nfiles: 333115
    - path: src/tokenizer.py
      md5: 505eb030bb6e8b4b28ea8e22bf3ef86c
      size: 3986
    params:
      params.yaml:
        base:
          log_level: DEBUG
          random_seed: 42
          log_path: logs
          crawlers:
          - colly
          - google
          - common
          data_dir: data
        tokenizer:
          min_tokens: 500
          max_symbols: 250000
          input_path: interim/tika
          output_path: interim/tokenizer
          industries:
          - finance_banking
          - it_research_development
          - manufacturing
          - medical_medicine_paramedical
          - sales_marketing_pr
          - businises_corporate
          - hr
          - legal
          - others
    outs:
    - path: data/interim/tokenizer/de
      md5: 481314dfd2f560af905941c28ee0d709.dir
      size: 2127686858
      nfiles: 9
  train_de:
    cmd: export PYTHONPATH=$PWD && python src/train_model.py --config=params.yaml
      --locale=de
    deps:
    - path: data/interim/tokenizer/de
      md5: 481314dfd2f560af905941c28ee0d709.dir
      size: 2127686858
      nfiles: 9
    - path: src/train_model.py
      md5: 84d9288b4c277780a33fb3022dcbab17
      size: 11856
    params:
      params.yaml:
        base:
          log_level: DEBUG
          random_seed: 42
          log_path: logs
          crawlers:
          - colly
          - google
          - common
          data_dir: data
        tokenizer.industries:
        - finance_banking
        - it_research_development
        - manufacturing
        - medical_medicine_paramedical
        - sales_marketing_pr
        - businises_corporate
        - hr
        - legal
        - others
        train:
          input_path: interim/tokenizer
          interim_path: interim/train
          test_size: 0.25
          validate_size: 0.2
          max_features: 1024
          reports_path: reports/
          models_path: models/
          pca_explained_variance_threshold: 0.9
          lightgbm_parameters:
            learning_rate:
            - 0.15
            boosting:
            - gbdt
            max_depth:
            - 2
            - 4
            num_leaves:
            - 20
            - 31
            - 40
            objective:
            - multiclass
            num_iterations:
            - 240
            subsample:
            - 0.5
            subsample_freq:
            - 1
            is_unbalance:
            - true
            reg_lambda:
            - 0.01
            early_stopping_round:
            - 3
            metric:
            - multi_logloss
            verbosity:
            - -1
    outs:
    - path: data/interim/train/de/pca.txt
      md5: c338be58b74a2393191292e34b871f11
      size: 4743207
    - path: data/interim/train/de/tfidf_idf.txt
      md5: b21b3c47abda160294577cfcdf90998f
      size: 18912
    - path: data/interim/train/de/tfidf_vocab.txt
      md5: 1e8a3df482e7e45cef5a400d9d74599f
      size: 10994
    - path: data/interim/train/de/tfidf_vocab_words.txt
      md5: f3eaecf21c22632e4d7617e81fb14470
      size: 7495
    - path: models//de/model.txt
      md5: 481b796e8a782d484f80a2ec01bc59ec
      size: 3918997
    - path: models//de/pca.pkl
      md5: ce3f41b69a9ae5bcd5ca563f30f6cbdd
      size: 1775480
    - path: reports//de/best_params.yaml
      md5: 6497ad4612aba1647acfbbaba651b23d
      size: 247
    - path: reports//de/confusion.csv
      md5: 5352ee47cc89391e2e037e87b4524974
      size: 160933
    - path: reports//de/metrics.json
      md5: a8e5318b8ad60b57d8f4599ef66d019c
      size: 2984
    - path: reports//de/train_progress.csv
      md5: 4b04a105e3189c1bf2259a660cd1ce09
      size: 5698
  tika_fr:
    cmd: export PYTHONPATH=$PWD && python src/tika_parser.py --config=params.yaml
      --locale=fr
    deps:
    - path: data/raw//fr
      md5: 90cdb249083262b434ee57d2949e7c10.dir
      size: 88951903981
      nfiles: 341340
    - path: src/tika_parser.py
      md5: 2a8599bfaf67c0dc9514d170eba989c6
      size: 2325
    params:
      params.yaml:
        base:
          log_level: DEBUG
          random_seed: 42
          log_path: logs
          crawlers:
          - colly
          - google
          - common
          data_dir: data
        tika:
          input_path: raw/
          output_path: interim/tika/
    outs:
    - path: data/interim/tika//fr
      md5: 70a363e0ae7a3584d3b90917dac64a5f.dir
      size: 8684309912
      nfiles: 341340
  tokenizer_fr:
    cmd: export PYTHONPATH=$PWD && python -m spacy download fr_core_news_sm && python
      src/tokenizer.py --config=params.yaml --locale=fr
    deps:
    - path: data/interim/tika/fr
      md5: 70a363e0ae7a3584d3b90917dac64a5f.dir
      size: 8684309912
      nfiles: 341340
    - path: src/tokenizer.py
      md5: 505eb030bb6e8b4b28ea8e22bf3ef86c
      size: 3986
    params:
      params.yaml:
        base:
          log_level: DEBUG
          random_seed: 42
          log_path: logs
          crawlers:
          - colly
          - google
          - common
          data_dir: data
        tokenizer:
          min_tokens: 500
          max_symbols: 250000
          input_path: interim/tika
          output_path: interim/tokenizer
          industries:
          - finance_banking
          - it_research_development
          - manufacturing
          - medical_medicine_paramedical
          - sales_marketing_pr
          - businises_corporate
          - hr
          - legal
          - others
    outs:
    - path: data/interim/tokenizer/fr
      md5: 28bc0bb63df45665cff1335fb115d0c6.dir
      size: 1905320481
      nfiles: 9
  train_fr:
    cmd: export PYTHONPATH=$PWD && python src/train_model.py --config=params.yaml
      --locale=fr
    deps:
    - path: data/interim/tokenizer/fr
      md5: 28bc0bb63df45665cff1335fb115d0c6.dir
      size: 1905320481
      nfiles: 9
    - path: src/train_model.py
      md5: 84d9288b4c277780a33fb3022dcbab17
      size: 11856
    params:
      params.yaml:
        base:
          log_level: DEBUG
          random_seed: 42
          log_path: logs
          crawlers:
          - colly
          - google
          - common
          data_dir: data
        tokenizer.industries:
        - finance_banking
        - it_research_development
        - manufacturing
        - medical_medicine_paramedical
        - sales_marketing_pr
        - businises_corporate
        - hr
        - legal
        - others
        train:
          input_path: interim/tokenizer
          interim_path: interim/train
          test_size: 0.25
          validate_size: 0.2
          max_features: 1024
          reports_path: reports/
          models_path: models/
          pca_explained_variance_threshold: 0.9
          lightgbm_parameters:
            learning_rate:
            - 0.15
            boosting:
            - gbdt
            max_depth:
            - 2
            - 4
            num_leaves:
            - 20
            - 31
            - 40
            objective:
            - multiclass
            num_iterations:
            - 240
            subsample:
            - 0.5
            subsample_freq:
            - 1
            is_unbalance:
            - true
            reg_lambda:
            - 0.01
            early_stopping_round:
            - 3
            metric:
            - multi_logloss
            verbosity:
            - -1
    outs:
    - path: data/interim/train/fr/pca.txt
      md5: 5585c83fb856180ee12128e790a23ed0
      size: 5910305
    - path: data/interim/train/fr/tfidf_idf.txt
      md5: a5c887e74ae5357b637262d5654620f2
      size: 18967
    - path: data/interim/train/fr/tfidf_vocab.txt
      md5: 3bd25b150ecd19c1ed75a0a9a780f25a
      size: 11017
    - path: data/interim/train/fr/tfidf_vocab_words.txt
      md5: 044b832abc3a7bd75b3af3f5e385357b
      size: 7473
    - path: models//fr/model.txt
      md5: 6c960da79264b6032e0510734b0dfa85
      size: 1266908
    - path: models//fr/pca.pkl
      md5: faa77cf98d34aa61ff9120b9b0a78ea9
      size: 2219148
    - path: reports//fr/best_params.yaml
      md5: 07eec8264c6e94c9f50ff4ee391fbcf3
      size: 247
    - path: reports//fr/confusion.csv
      md5: 4e5ded98efbe242daf5c07bcc3ca3e67
      size: 157909
    - path: reports//fr/metrics.json
      md5: 175c011625ea0e2b8a33305fec4d0aeb
      size: 2980
    - path: reports//fr/train_progress.csv
      md5: 448d785e5f9c6eda70e55f8da6807084
      size: 5707
  tika_it:
    cmd: export PYTHONPATH=$PWD && python src/tika_parser.py --config=params.yaml
      --locale=it
    deps:
    - path: data/raw//it
      md5: f91b43c20c58e309afb4561e67299303.dir
      size: 47722809107
      nfiles: 191210
    - path: src/tika_parser.py
      md5: 2a8599bfaf67c0dc9514d170eba989c6
      size: 2325
    params:
      params.yaml:
        base:
          log_level: DEBUG
          random_seed: 42
          log_path: logs
          crawlers:
          - colly
          - google
          - common
          data_dir: data
        tika:
          input_path: raw/
          output_path: interim/tika/
    outs:
    - path: data/interim/tika//it
      md5: ba4ac490b8d75a5c50f1b1f0f517aa47.dir
      size: 4839848980
      nfiles: 191210
  tokenizer_it:
    cmd: export PYTHONPATH=$PWD && python -m spacy download it_core_news_sm && python
      src/tokenizer.py --config=params.yaml --locale=it
    deps:
    - path: data/interim/tika/it
      md5: ba4ac490b8d75a5c50f1b1f0f517aa47.dir
      size: 4839848980
      nfiles: 191210
    - path: src/tokenizer.py
      md5: 505eb030bb6e8b4b28ea8e22bf3ef86c
      size: 3986
    params:
      params.yaml:
        base:
          log_level: DEBUG
          random_seed: 42
          log_path: logs
          crawlers:
          - colly
          - google
          - common
          data_dir: data
        tokenizer:
          min_tokens: 500
          max_symbols: 250000
          input_path: interim/tika
          output_path: interim/tokenizer
          industries:
          - finance_banking
          - it_research_development
          - manufacturing
          - medical_medicine_paramedical
          - sales_marketing_pr
          - businises_corporate
          - hr
          - legal
          - others
    outs:
    - path: data/interim/tokenizer/it
      md5: 6cbfa9344e3bedfa6f7a955ca30b19e2.dir
      size: 1521827397
      nfiles: 9
  train_it:
    cmd: export PYTHONPATH=$PWD && python src/train_model.py --config=params.yaml
      --locale=it
    deps:
    - path: data/interim/tokenizer/it
      md5: 6cbfa9344e3bedfa6f7a955ca30b19e2.dir
      size: 1521827397
      nfiles: 9
    - path: src/train_model.py
      md5: 84d9288b4c277780a33fb3022dcbab17
      size: 11856
    params:
      params.yaml:
        base:
          log_level: DEBUG
          random_seed: 42
          log_path: logs
          crawlers:
          - colly
          - google
          - common
          data_dir: data
        tokenizer.industries:
        - finance_banking
        - it_research_development
        - manufacturing
        - medical_medicine_paramedical
        - sales_marketing_pr
        - businises_corporate
        - hr
        - legal
        - others
        train:
          input_path: interim/tokenizer
          interim_path: interim/train
          test_size: 0.25
          validate_size: 0.2
          max_features: 1024
          reports_path: reports/
          models_path: models/
          pca_explained_variance_threshold: 0.9
          lightgbm_parameters:
            learning_rate:
            - 0.15
            boosting:
            - gbdt
            max_depth:
            - 2
            - 4
            num_leaves:
            - 20
            - 31
            - 40
            objective:
            - multiclass
            num_iterations:
            - 240
            subsample:
            - 0.5
            subsample_freq:
            - 1
            is_unbalance:
            - true
            reg_lambda:
            - 0.01
            early_stopping_round:
            - 3
            metric:
            - multi_logloss
            verbosity:
            - -1
    outs:
    - path: data/interim/train/it/pca.txt
      md5: 45cf81dc289691425e945650c279f12b
      size: 3880729
    - path: data/interim/train/it/tfidf_idf.txt
      md5: 85535f4ccb5bffdfa4c2106db7bf7f33
      size: 18953
    - path: data/interim/train/it/tfidf_vocab.txt
      md5: 6d8191b90d405e12acc4bbc0115b579f
      size: 10997
    - path: data/interim/train/it/tfidf_vocab_words.txt
      md5: 58f2fc6ec1f3a86fe94f873f2022344f
      size: 7854
    - path: models//it/model.txt
      md5: 420ea59c44e09e14cfb1f26b18f51cc1
      size: 2147006
    - path: models//it/pca.pkl
      md5: 480d8024d7deb55d48f0d4989ea1313a
      size: 1455054
    - path: reports//it/best_params.yaml
      md5: 6497ad4612aba1647acfbbaba651b23d
      size: 247
    - path: reports//it/confusion.csv
      md5: 43c66116b1386fa6449961a2c5d7bc5a
      size: 72581
    - path: reports//it/metrics.json
      md5: 6fd1669332f47c3238bbd29b77913ea7
      size: 2949
    - path: reports//it/train_progress.csv
      md5: 3260f0037990913edbfb5d2a64424dc4
      size: 5713
  tika_es:
    cmd: export PYTHONPATH=$PWD && python src/tika_parser.py --config=params.yaml
      --locale=es
    deps:
    - path: data/raw//es
      md5: a0d6495d920216ede703c75b1817baf8.dir
      size: 46119187756
      nfiles: 334412
    - path: src/tika_parser.py
      md5: 2a8599bfaf67c0dc9514d170eba989c6
      size: 2325
    params:
      params.yaml:
        base:
          log_level: DEBUG
          random_seed: 42
          log_path: logs
          crawlers:
          - colly
          - google
          - common
          data_dir: data
        tika:
          input_path: raw/
          output_path: interim/tika/
    outs:
    - path: data/interim/tika//es
      md5: 34fed0553d2d87b03c75082eaadc898b.dir
      size: 7793738989
      nfiles: 334412
  tokenizer_es:
    cmd: export PYTHONPATH=$PWD && python -m spacy download es_core_news_sm && python
      src/tokenizer.py --config=params.yaml --locale=es
    deps:
    - path: data/interim/tika/es
      md5: 34fed0553d2d87b03c75082eaadc898b.dir
      size: 7793738989
      nfiles: 334412
    - path: src/tokenizer.py
      md5: 505eb030bb6e8b4b28ea8e22bf3ef86c
      size: 3986
    params:
      params.yaml:
        base:
          log_level: DEBUG
          random_seed: 42
          log_path: logs
          crawlers:
          - colly
          - google
          - common
          data_dir: data
        tokenizer:
          min_tokens: 500
          max_symbols: 250000
          input_path: interim/tika
          output_path: interim/tokenizer
          industries:
          - finance_banking
          - it_research_development
          - manufacturing
          - medical_medicine_paramedical
          - sales_marketing_pr
          - businises_corporate
          - hr
          - legal
          - others
    outs:
    - path: data/interim/tokenizer/es
      md5: 9162cc65e811add0fe2ca3c2341add0c.dir
      size: 1734798387
      nfiles: 9
  train_es:
    cmd: export PYTHONPATH=$PWD && python src/train_model.py --config=params.yaml
      --locale=es
    deps:
    - path: data/interim/tokenizer/es
      md5: 9162cc65e811add0fe2ca3c2341add0c.dir
      size: 1734798387
      nfiles: 9
    - path: src/train_model.py
      md5: 84d9288b4c277780a33fb3022dcbab17
      size: 11856
    params:
      params.yaml:
        base:
          log_level: DEBUG
          random_seed: 42
          log_path: logs
          crawlers:
          - colly
          - google
          - common
          data_dir: data
        tokenizer.industries:
        - finance_banking
        - it_research_development
        - manufacturing
        - medical_medicine_paramedical
        - sales_marketing_pr
        - businises_corporate
        - hr
        - legal
        - others
        train:
          input_path: interim/tokenizer
          interim_path: interim/train
          test_size: 0.25
          validate_size: 0.2
          max_features: 1024
          reports_path: reports/
          models_path: models/
          pca_explained_variance_threshold: 0.9
          lightgbm_parameters:
            learning_rate:
            - 0.15
            boosting:
            - gbdt
            max_depth:
            - 2
            - 4
            num_leaves:
            - 20
            - 31
            - 40
            objective:
            - multiclass
            num_iterations:
            - 240
            subsample:
            - 0.5
            subsample_freq:
            - 1
            is_unbalance:
            - true
            reg_lambda:
            - 0.01
            early_stopping_round:
            - 3
            metric:
            - multi_logloss
            verbosity:
            - -1
    outs:
    - path: data/interim/train/es/pca.txt
      md5: 79b11347617ffefd47bc5e8b2161faa0
      size: 5649301
    - path: data/interim/train/es/tfidf_idf.txt
      md5: cef64f9289ef0131343fb3ffa86bee21
      size: 18930
    - path: data/interim/train/es/tfidf_vocab.txt
      md5: c1d0fdca57ddb03839235b2d4f5ff5f0
      size: 11000
    - path: data/interim/train/es/tfidf_vocab_words.txt
      md5: 25ceef3f81de5f52b707b65ae2e77c9d
      size: 7732
    - path: models//es/model.txt
      md5: f9d52add4df9a9c3fb66718ea3acd74e
      size: 3524034
    - path: models//es/pca.pkl
      md5: 55389bba6c17d4195b1e54272bc4281e
      size: 2120556
    - path: reports//es/best_params.yaml
      md5: 6497ad4612aba1647acfbbaba651b23d
      size: 247
    - path: reports//es/confusion.csv
      md5: b5138ad818300f456ea36170bf73339b
      size: 165197
    - path: reports//es/metrics.json
      md5: d7f08e5b79be22ced7113e25fa1e8df3
      size: 2992
    - path: reports//es/train_progress.csv
      md5: 51967e8ee1ca6913d1e9165e71667aa0
      size: 5791
  tika_ja:
    cmd: export PYTHONPATH=$PWD && python src/tika_parser.py --config=params.yaml
      --locale=ja
    deps:
    - path: data/raw//ja
      md5: 0e7c3c299a9194021cd3c196fdf38399.dir
      size: 77864476465
      nfiles: 308788
    - path: src/tika_parser.py
      md5: 2a8599bfaf67c0dc9514d170eba989c6
      size: 2325
    params:
      params.yaml:
        base:
          log_level: DEBUG
          random_seed: 42
          log_path: logs
          crawlers:
          - colly
          - google
          - common
          data_dir: data
        tika:
          input_path: raw/
          output_path: interim/tika/
    outs:
    - path: data/interim/tika//ja
      md5: fc208c044c444aadfcd862eaf31c7e36.dir
      size: 5651273384
      nfiles: 308788
  tokenizer_ja:
    cmd: export PYTHONPATH=$PWD && python -m spacy download ja_core_news_sm && python
      src/tokenizer.py --config=params.yaml --locale=ja
    deps:
    - path: data/interim/tika/ja
      md5: fc208c044c444aadfcd862eaf31c7e36.dir
      size: 5651273384
      nfiles: 308788
    - path: src/tokenizer.py
      md5: 505eb030bb6e8b4b28ea8e22bf3ef86c
      size: 3986
    params:
      params.yaml:
        base:
          log_level: DEBUG
          random_seed: 42
          log_path: logs
          crawlers:
          - colly
          - google
          - common
          data_dir: data
        tokenizer:
          min_tokens: 500
          max_symbols: 250000
          input_path: interim/tika
          output_path: interim/tokenizer
          industries:
          - finance_banking
          - it_research_development
          - manufacturing
          - medical_medicine_paramedical
          - sales_marketing_pr
          - businises_corporate
          - hr
          - legal
          - others
    outs:
    - path: data/interim/tokenizer/ja
      md5: 289383bb850aae8a033953e0d6c95822.dir
      size: 2236028565
      nfiles: 9
  train_ja:
    cmd: export PYTHONPATH=$PWD && python src/train_model.py --config=params.yaml
      --locale=ja
    deps:
    - path: data/interim/tokenizer/ja
      md5: 289383bb850aae8a033953e0d6c95822.dir
      size: 2236028565
      nfiles: 9
    - path: src/train_model.py
      md5: 84d9288b4c277780a33fb3022dcbab17
      size: 11856
    params:
      params.yaml:
        base:
          log_level: DEBUG
          random_seed: 42
          log_path: logs
          crawlers:
          - colly
          - google
          - common
          data_dir: data
        tokenizer.industries:
        - finance_banking
        - it_research_development
        - manufacturing
        - medical_medicine_paramedical
        - sales_marketing_pr
        - businises_corporate
        - hr
        - legal
        - others
        train:
          input_path: interim/tokenizer
          interim_path: interim/train
          test_size: 0.25
          validate_size: 0.2
          max_features: 1024
          reports_path: reports/
          models_path: models/
          pca_explained_variance_threshold: 0.9
          lightgbm_parameters:
            learning_rate:
            - 0.15
            boosting:
            - gbdt
            max_depth:
            - 2
            - 4
            num_leaves:
            - 20
            - 31
            - 40
            objective:
            - multiclass
            num_iterations:
            - 240
            subsample:
            - 0.5
            subsample_freq:
            - 1
            is_unbalance:
            - true
            reg_lambda:
            - 0.01
            early_stopping_round:
            - 3
            metric:
            - multi_logloss
            verbosity:
            - -1
    outs:
    - path: data/interim/train/ja/pca.txt
      md5: 1f1daa98437cae7c49e93d7d63e61096
      size: 8112008
    - path: data/interim/train/ja/tfidf_idf.txt
      md5: b72fd5a0581a762a6585df6ec8f87d99
      size: 18950
    - path: data/interim/train/ja/tfidf_vocab.txt
      md5: a452d22fa40072e9711bae9c68381e82
      size: 10990
    - path: data/interim/train/ja/tfidf_vocab_words.txt
      md5: e351618e383193990dd9b6101a32f993
      size: 6949
    - path: models//ja/model.txt
      md5: 022a362725c59751079ce8b55caf419e
      size: 3982471
    - path: models//ja/pca.pkl
      md5: 6278961299eda1308492ed1d803ce72f
      size: 3048964
    - path: reports//ja/best_params.yaml
      md5: 6497ad4612aba1647acfbbaba651b23d
      size: 247
    - path: reports//ja/confusion.csv
      md5: 2a4f2d29e885c4081496c60d07ff4807
      size: 104181
    - path: reports//ja/metrics.json
      md5: 5660945531c9df064bc6d05fb8ba25ed
      size: 2977
    - path: reports//ja/train_progress.csv
<<<<<<< HEAD
      md5: 9fe21671a685d6c06fb85c42be171f91
      size: 5611
  tika_nl:
    cmd: export PYTHONPATH=$PWD && python src/tika_parser.py --config=params.yaml
      --locale=nl
    deps:
    - path: data/raw//nl
      md5: 6b7f503d105e55369fa30a81b8813f16.dir
      size: 2631656339
      nfiles: 15918
    - path: src/tika_parser.py
      md5: 1de949225b2f26c35330fb0962d52592
      size: 2183
=======
      md5: a79bd4ed4338878262becaa35afc761d
      size: 5623
  tika_ru:
    cmd: export PYTHONPATH=$PWD && python src/tika_parser.py --config=params.yaml
      --locale=ru
    deps:
    - path: data/raw//ru
      md5: 499973b25e01f1ca14019a37b266e72b.dir
      size: 62620014843
      nfiles: 476797
    - path: src/tika_parser.py
      md5: 2a8599bfaf67c0dc9514d170eba989c6
      size: 2325
>>>>>>> 12e971e0
    params:
      params.yaml:
        base:
          log_level: DEBUG
          random_seed: 42
          log_path: logs
          crawlers:
          - colly
          - google
          - common
          data_dir: data
        tika:
          input_path: raw/
          output_path: interim/tika/
    outs:
<<<<<<< HEAD
    - path: data/interim/tika//nl
      md5: 42c96e33b5158e64e70ce538fd885c09.dir
      size: 294248121
      nfiles: 15918
  tokenizer_nl:
    cmd: export PYTHONPATH=$PWD && python -m spacy download nl_core_news_sm && python
      src/tokenizer.py --config=params.yaml --locale=nl
    deps:
    - path: data/interim/tika/nl
      md5: 42c96e33b5158e64e70ce538fd885c09.dir
      size: 294248121
      nfiles: 15918
    - path: src/tokenizer.py
      md5: 3e6c2914416b6b3728c831c3f8aa1f26
      size: 3863
=======
    - path: data/interim/tika//ru
      md5: d1cc3d52554b4d3fbaf8a3e4a78e5a07.dir
      size: 12927769422
      nfiles: 476797
  tokenizer_ru:
    cmd: export PYTHONPATH=$PWD && python -m spacy download ru_core_news_sm && python
      src/tokenizer.py --config=params.yaml --locale=ru
    deps:
    - path: data/interim/tika/ru
      md5: d1cc3d52554b4d3fbaf8a3e4a78e5a07.dir
      size: 12927769422
      nfiles: 476797
    - path: src/tokenizer.py
      md5: 505eb030bb6e8b4b28ea8e22bf3ef86c
      size: 3986
>>>>>>> 12e971e0
    params:
      params.yaml:
        base:
          log_level: DEBUG
          random_seed: 42
          log_path: logs
          crawlers:
          - colly
          - google
          - common
          data_dir: data
        tokenizer:
          min_tokens: 500
          max_symbols: 250000
          input_path: interim/tika
          output_path: interim/tokenizer
          industries:
          - finance_banking
          - it_research_development
          - manufacturing
          - medical_medicine_paramedical
          - sales_marketing_pr
          - businises_corporate
          - hr
          - legal
          - others
    outs:
<<<<<<< HEAD
    - path: data/interim/tokenizer/nl
      md5: e64083ca6db79a5464f02e97eacb85a3.dir
      size: 137526671
      nfiles: 9
  train_nl:
    cmd: export PYTHONPATH=$PWD && python src/train_model.py --config=params.yaml
      --locale=nl
    deps:
    - path: data/interim/tokenizer/nl
      md5: e64083ca6db79a5464f02e97eacb85a3.dir
      size: 137526671
=======
    - path: data/interim/tokenizer/ru
      md5: ab98878c748a8a767b671f690c562478.dir
      size: 4686597830
      nfiles: 9
  train_ru:
    cmd: export PYTHONPATH=$PWD && python src/train_model.py --config=params.yaml
      --locale=ru
    deps:
    - path: data/interim/tokenizer/ru
      md5: ab98878c748a8a767b671f690c562478.dir
      size: 4686597830
>>>>>>> 12e971e0
      nfiles: 9
    - path: src/train_model.py
      md5: 84d9288b4c277780a33fb3022dcbab17
      size: 11856
    params:
      params.yaml:
        base:
          log_level: DEBUG
          random_seed: 42
          log_path: logs
          crawlers:
          - colly
          - google
          - common
          data_dir: data
        tokenizer.industries:
        - finance_banking
        - it_research_development
        - manufacturing
        - medical_medicine_paramedical
        - sales_marketing_pr
        - businises_corporate
        - hr
        - legal
        - others
        train:
          input_path: interim/tokenizer
          interim_path: interim/train
          test_size: 0.25
          validate_size: 0.2
          max_features: 1024
          reports_path: reports/
          models_path: models/
          pca_explained_variance_threshold: 0.9
          lightgbm_parameters:
            learning_rate:
            - 0.15
            boosting:
            - gbdt
            max_depth:
            - 2
            - 4
            num_leaves:
            - 20
            - 31
            - 40
            objective:
            - multiclass
            num_iterations:
            - 240
            subsample:
            - 0.5
            subsample_freq:
            - 1
            is_unbalance:
            - true
            reg_lambda:
            - 0.01
            early_stopping_round:
            - 3
            metric:
            - multi_logloss
            verbosity:
            - -1
    outs:
<<<<<<< HEAD
    - path: data/interim/train/nl/pca.txt
      md5: b74dc713303039f07d6765f17bdffa0a
      size: 4273122
    - path: data/interim/train/nl/tfidf_idf.txt
      md5: fb61f5bc8c5d4ba56b861fccf074c7b7
      size: 19004
    - path: data/interim/train/nl/tfidf_vocab.txt
      md5: 95f24eefbcc7341cd508478488141df8
      size: 10998
    - path: data/interim/train/nl/tfidf_vocab_words.txt
      md5: 0f970c3896a6b17961643544e549443c
      size: 7909
    - path: models//nl/model.txt
      md5: 910de4000e436825f31feffdb9ab0f0b
      size: 15067
    - path: models//nl/pca.pkl
      md5: 678000c4b2ca3552cf5e33b03ab4c2e9
      size: 1602942
    - path: reports//nl/best_params.yaml
      md5: 07eec8264c6e94c9f50ff4ee391fbcf3
      size: 247
    - path: reports//nl/confusion.csv
      md5: 068eeb711d305799b0124a62296feb8a
      size: 5869
    - path: reports//nl/metrics.json
      md5: fc068e44272a4a637a50babadea6a068
      size: 565
    - path: reports//nl/train_progress.csv
      md5: ab6b81150c41ea4a88ce050c99dab530
      size: 1836
=======
    - path: data/interim/train/ru/pca.txt
      md5: 624e36a4fff6133d10700d054708c6e6
      size: 8091321
    - path: data/interim/train/ru/tfidf_idf.txt
      md5: 203dfba4c1509c0d387214d025da3c09
      size: 18972
    - path: data/interim/train/ru/tfidf_vocab.txt
      md5: aee931cd0369c5473ccf2ab4bf59cf04
      size: 11020
    - path: data/interim/train/ru/tfidf_vocab_words.txt
      md5: 28c7d9d88bfdd2186c3547d0afd478fe
      size: 13759
    - path: models//ru/model.txt
      md5: 6537a2a43efc751fd405316fe7ccdc74
      size: 3729494
    - path: models//ru/pca.pkl
      md5: ca83957e446a4502165997dffb0dc088
      size: 3040748
    - path: reports//ru/best_params.yaml
      md5: 554f9e2730f2bc9fadc03b3ccda112f9
      size: 247
    - path: reports//ru/confusion.csv
      md5: 5be75caae8741869a8f605ada498ab5f
      size: 193213
    - path: reports//ru/metrics.json
      md5: 49efc0403312c0c0bb4cb23e2d903b71
      size: 2987
    - path: reports//ru/train_progress.csv
      md5: 738abf71be0579476399a34a79cd972d
      size: 5768
>>>>>>> 12e971e0
<|MERGE_RESOLUTION|>--- conflicted
+++ resolved
@@ -868,21 +868,6 @@
       md5: 5660945531c9df064bc6d05fb8ba25ed
       size: 2977
     - path: reports//ja/train_progress.csv
-<<<<<<< HEAD
-      md5: 9fe21671a685d6c06fb85c42be171f91
-      size: 5611
-  tika_nl:
-    cmd: export PYTHONPATH=$PWD && python src/tika_parser.py --config=params.yaml
-      --locale=nl
-    deps:
-    - path: data/raw//nl
-      md5: 6b7f503d105e55369fa30a81b8813f16.dir
-      size: 2631656339
-      nfiles: 15918
-    - path: src/tika_parser.py
-      md5: 1de949225b2f26c35330fb0962d52592
-      size: 2183
-=======
       md5: a79bd4ed4338878262becaa35afc761d
       size: 5623
   tika_ru:
@@ -896,7 +881,6 @@
     - path: src/tika_parser.py
       md5: 2a8599bfaf67c0dc9514d170eba989c6
       size: 2325
->>>>>>> 12e971e0
     params:
       params.yaml:
         base:
@@ -912,23 +896,6 @@
           input_path: raw/
           output_path: interim/tika/
     outs:
-<<<<<<< HEAD
-    - path: data/interim/tika//nl
-      md5: 42c96e33b5158e64e70ce538fd885c09.dir
-      size: 294248121
-      nfiles: 15918
-  tokenizer_nl:
-    cmd: export PYTHONPATH=$PWD && python -m spacy download nl_core_news_sm && python
-      src/tokenizer.py --config=params.yaml --locale=nl
-    deps:
-    - path: data/interim/tika/nl
-      md5: 42c96e33b5158e64e70ce538fd885c09.dir
-      size: 294248121
-      nfiles: 15918
-    - path: src/tokenizer.py
-      md5: 3e6c2914416b6b3728c831c3f8aa1f26
-      size: 3863
-=======
     - path: data/interim/tika//ru
       md5: d1cc3d52554b4d3fbaf8a3e4a78e5a07.dir
       size: 12927769422
@@ -944,7 +911,6 @@
     - path: src/tokenizer.py
       md5: 505eb030bb6e8b4b28ea8e22bf3ef86c
       size: 3986
->>>>>>> 12e971e0
     params:
       params.yaml:
         base:
@@ -972,19 +938,6 @@
           - legal
           - others
     outs:
-<<<<<<< HEAD
-    - path: data/interim/tokenizer/nl
-      md5: e64083ca6db79a5464f02e97eacb85a3.dir
-      size: 137526671
-      nfiles: 9
-  train_nl:
-    cmd: export PYTHONPATH=$PWD && python src/train_model.py --config=params.yaml
-      --locale=nl
-    deps:
-    - path: data/interim/tokenizer/nl
-      md5: e64083ca6db79a5464f02e97eacb85a3.dir
-      size: 137526671
-=======
     - path: data/interim/tokenizer/ru
       md5: ab98878c748a8a767b671f690c562478.dir
       size: 4686597830
@@ -996,7 +949,6 @@
     - path: data/interim/tokenizer/ru
       md5: ab98878c748a8a767b671f690c562478.dir
       size: 4686597830
->>>>>>> 12e971e0
       nfiles: 9
     - path: src/train_model.py
       md5: 84d9288b4c277780a33fb3022dcbab17
@@ -1062,7 +1014,178 @@
             verbosity:
             - -1
     outs:
-<<<<<<< HEAD
+    - path: data/interim/train/ru/pca.txt
+      md5: 624e36a4fff6133d10700d054708c6e6
+      size: 8091321
+    - path: data/interim/train/ru/tfidf_idf.txt
+      md5: 203dfba4c1509c0d387214d025da3c09
+      size: 18972
+    - path: data/interim/train/ru/tfidf_vocab.txt
+      md5: aee931cd0369c5473ccf2ab4bf59cf04
+      size: 11020
+    - path: data/interim/train/ru/tfidf_vocab_words.txt
+      md5: 28c7d9d88bfdd2186c3547d0afd478fe
+      size: 13759
+    - path: models//ru/model.txt
+      md5: 6537a2a43efc751fd405316fe7ccdc74
+      size: 3729494
+    - path: models//ru/pca.pkl
+      md5: ca83957e446a4502165997dffb0dc088
+      size: 3040748
+    - path: reports//ru/best_params.yaml
+      md5: 554f9e2730f2bc9fadc03b3ccda112f9
+      size: 247
+    - path: reports//ru/confusion.csv
+      md5: 5be75caae8741869a8f605ada498ab5f
+      size: 193213
+    - path: reports//ru/metrics.json
+      md5: 49efc0403312c0c0bb4cb23e2d903b71
+      size: 2987
+    - path: reports//ru/train_progress.csv
+  tika_nl:
+    cmd: export PYTHONPATH=$PWD && python src/tika_parser.py --config=params.yaml
+      --locale=nl
+    deps:
+    - path: data/raw//nl
+      md5: 6b7f503d105e55369fa30a81b8813f16.dir
+      size: 2631656339
+      nfiles: 15918
+    - path: src/tika_parser.py
+      md5: 1de949225b2f26c35330fb0962d52592
+      size: 2183
+    params:
+      params.yaml:
+        base:
+          log_level: DEBUG
+          random_seed: 42
+          log_path: logs
+          crawlers:
+          - colly
+          - google
+          - common
+          data_dir: data
+        tika:
+          input_path: raw/
+          output_path: interim/tika/
+    outs:
+    - path: data/interim/tika//nl
+      md5: 42c96e33b5158e64e70ce538fd885c09.dir
+      size: 294248121
+      nfiles: 15918
+  tokenizer_nl:
+    cmd: export PYTHONPATH=$PWD && python -m spacy download nl_core_news_sm && python
+      src/tokenizer.py --config=params.yaml --locale=nl
+    deps:
+    - path: data/interim/tika/nl
+      md5: 42c96e33b5158e64e70ce538fd885c09.dir
+      size: 294248121
+      nfiles: 15918
+    - path: src/tokenizer.py
+      md5: 3e6c2914416b6b3728c831c3f8aa1f26
+      size: 3863
+    params:
+      params.yaml:
+        base:
+          log_level: DEBUG
+          random_seed: 42
+          log_path: logs
+          crawlers:
+          - colly
+          - google
+          - common
+          data_dir: data
+        tokenizer:
+          min_tokens: 500
+          max_symbols: 250000
+          input_path: interim/tika
+          output_path: interim/tokenizer
+          industries:
+          - finance_banking
+          - it_research_development
+          - manufacturing
+          - medical_medicine_paramedical
+          - sales_marketing_pr
+          - businises_corporate
+          - hr
+          - legal
+          - others
+    outs:
+    - path: data/interim/tokenizer/nl
+      md5: e64083ca6db79a5464f02e97eacb85a3.dir
+      size: 137526671
+      nfiles: 9
+  train_nl:
+    cmd: export PYTHONPATH=$PWD && python src/train_model.py --config=params.yaml
+      --locale=nl
+    deps:
+    - path: data/interim/tokenizer/nl
+      md5: e64083ca6db79a5464f02e97eacb85a3.dir
+      size: 137526671
+      nfiles: 9
+    - path: src/train_model.py
+      md5: 84d9288b4c277780a33fb3022dcbab17
+      size: 11856
+    params:
+      params.yaml:
+        base:
+          log_level: DEBUG
+          random_seed: 42
+          log_path: logs
+          crawlers:
+          - colly
+          - google
+          - common
+          data_dir: data
+        tokenizer.industries:
+        - finance_banking
+        - it_research_development
+        - manufacturing
+        - medical_medicine_paramedical
+        - sales_marketing_pr
+        - businises_corporate
+        - hr
+        - legal
+        - others
+        train:
+          input_path: interim/tokenizer
+          interim_path: interim/train
+          test_size: 0.25
+          validate_size: 0.2
+          max_features: 1024
+          reports_path: reports/
+          models_path: models/
+          pca_explained_variance_threshold: 0.9
+          lightgbm_parameters:
+            learning_rate:
+            - 0.15
+            boosting:
+            - gbdt
+            max_depth:
+            - 2
+            - 4
+            num_leaves:
+            - 20
+            - 31
+            - 40
+            objective:
+            - multiclass
+            num_iterations:
+            - 240
+            subsample:
+            - 0.5
+            subsample_freq:
+            - 1
+            is_unbalance:
+            - true
+            reg_lambda:
+            - 0.01
+            early_stopping_round:
+            - 3
+            metric:
+            - multi_logloss
+            verbosity:
+            - -1
+    outs:
     - path: data/interim/train/nl/pca.txt
       md5: b74dc713303039f07d6765f17bdffa0a
       size: 4273122
@@ -1092,36 +1215,4 @@
       size: 565
     - path: reports//nl/train_progress.csv
       md5: ab6b81150c41ea4a88ce050c99dab530
-      size: 1836
-=======
-    - path: data/interim/train/ru/pca.txt
-      md5: 624e36a4fff6133d10700d054708c6e6
-      size: 8091321
-    - path: data/interim/train/ru/tfidf_idf.txt
-      md5: 203dfba4c1509c0d387214d025da3c09
-      size: 18972
-    - path: data/interim/train/ru/tfidf_vocab.txt
-      md5: aee931cd0369c5473ccf2ab4bf59cf04
-      size: 11020
-    - path: data/interim/train/ru/tfidf_vocab_words.txt
-      md5: 28c7d9d88bfdd2186c3547d0afd478fe
-      size: 13759
-    - path: models//ru/model.txt
-      md5: 6537a2a43efc751fd405316fe7ccdc74
-      size: 3729494
-    - path: models//ru/pca.pkl
-      md5: ca83957e446a4502165997dffb0dc088
-      size: 3040748
-    - path: reports//ru/best_params.yaml
-      md5: 554f9e2730f2bc9fadc03b3ccda112f9
-      size: 247
-    - path: reports//ru/confusion.csv
-      md5: 5be75caae8741869a8f605ada498ab5f
-      size: 193213
-    - path: reports//ru/metrics.json
-      md5: 49efc0403312c0c0bb4cb23e2d903b71
-      size: 2987
-    - path: reports//ru/train_progress.csv
-      md5: 738abf71be0579476399a34a79cd972d
-      size: 5768
->>>>>>> 12e971e0
+      size: 1836