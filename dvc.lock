schema: '2.0'
stages:
  tika_de:
    cmd: export PYTHONPATH=$PWD && python src/tika_parser.py --config=params.yaml
      --locale=de
    deps:
    - path: data/raw//de
      md5: 65071be381cd1cca54898b81324ee189.dir
      size: 75790954761
      nfiles: 333115
    - path: src/tika_parser.py
      md5: 2a8599bfaf67c0dc9514d170eba989c6
      size: 2325
    params:
      params.yaml:
        base:
          log_level: DEBUG
          random_seed: 42
          log_path: logs
          crawlers:
          - colly
          - google
          - common
          data_dir: data
        tika:
          input_path: raw/
          output_path: interim/tika/
    outs:
    - path: data/interim/tika//de
      md5: 10a336a5bacd9095d00b07b081f3073d.dir
      size: 8335402231
      nfiles: 333115
  tokenizer_de:
    cmd: export PYTHONPATH=$PWD && python -m spacy download de_core_news_sm && python
      src/tokenizer.py --config=params.yaml --locale=de
    deps:
    - path: data/interim/tika/de
      md5: 10a336a5bacd9095d00b07b081f3073d.dir
      size: 8335402231
      nfiles: 333115
    - path: src/tokenizer.py
      md5: e6a66576de9bfddcab2394f2630f155b
      size: 3876
    params:
      params.yaml:
        base:
          log_level: DEBUG
          random_seed: 42
          log_path: logs
          crawlers:
          - colly
          - google
          - common
          data_dir: data
        tokenizer:
          min_tokens: 500
          max_symbols: 250000
          input_path: interim/tika
          output_path: interim/tokenizer
          industries:
          - finance_banking
          - it_research_development
          - manufacturing
          - medical_medicine_paramedical
          - sales_marketing_pr
          - businises_corporate
          - hr
          - legal
          - others
    outs:
    - path: data/interim/tokenizer/de
      md5: 481314dfd2f560af905941c28ee0d709.dir
      size: 2127686858
      nfiles: 9
  train_de:
    cmd: export PYTHONPATH=$PWD && python src/train_model.py --config=params.yaml
      --locale=de
    deps:
    - path: data/interim/tokenizer/de
      md5: 481314dfd2f560af905941c28ee0d709.dir
      size: 2127686858
      nfiles: 9
    - path: src/train_model.py
      md5: 84d9288b4c277780a33fb3022dcbab17
      size: 11856
    params:
      params.yaml:
        base:
          log_level: DEBUG
          random_seed: 42
          log_path: logs
          crawlers:
          - colly
          - google
          - common
          data_dir: data
        tokenizer.industries:
        - finance_banking
        - it_research_development
        - manufacturing
        - medical_medicine_paramedical
        - sales_marketing_pr
        - businises_corporate
        - hr
        - legal
        - others
        train:
          input_path: interim/tokenizer
          interim_path: interim/train
          test_size: 0.25
          validate_size: 0.2
          max_features: 1024
          reports_path: reports/
          models_path: models/
          pca_explained_variance_threshold: 0.9
          lightgbm_parameters:
            learning_rate:
            - 0.15
            boosting:
            - gbdt
            max_depth:
            - 2
            - 4
            num_leaves:
            - 20
            - 31
            - 40
            objective:
            - multiclass
            num_iterations:
            - 240
            subsample:
            - 0.5
            subsample_freq:
            - 1
            is_unbalance:
            - true
            reg_lambda:
            - 0.01
            early_stopping_round:
            - 3
            metric:
            - multi_logloss
            verbosity:
            - -1
    outs:
    - path: data/interim/train/de/pca.txt
      md5: c338be58b74a2393191292e34b871f11
      size: 4743207
    - path: data/interim/train/de/tfidf_idf.txt
      md5: b21b3c47abda160294577cfcdf90998f
      size: 18912
    - path: data/interim/train/de/tfidf_vocab.txt
      md5: 1e8a3df482e7e45cef5a400d9d74599f
      size: 10994
    - path: data/interim/train/de/tfidf_vocab_words.txt
      md5: f3eaecf21c22632e4d7617e81fb14470
      size: 7495
    - path: models//de/model.txt
      md5: 481b796e8a782d484f80a2ec01bc59ec
      size: 3918997
    - path: models//de/pca.pkl
      md5: ce3f41b69a9ae5bcd5ca563f30f6cbdd
      size: 1775480
    - path: reports//de/best_params.yaml
      md5: 6497ad4612aba1647acfbbaba651b23d
      size: 247
    - path: reports//de/confusion.csv
      md5: 5352ee47cc89391e2e037e87b4524974
      size: 160933
    - path: reports//de/metrics.json
      md5: a8e5318b8ad60b57d8f4599ef66d019c
      size: 2984
    - path: reports//de/train_progress.csv
      md5: 4b04a105e3189c1bf2259a660cd1ce09
      size: 5698
  tika_fr:
    cmd: export PYTHONPATH=$PWD && python src/tika_parser.py --config=params.yaml
      --locale=fr
    deps:
    - path: data/raw//fr
      md5: 90cdb249083262b434ee57d2949e7c10.dir
      size: 88951903981
      nfiles: 341340
    - path: src/tika_parser.py
      md5: 2a8599bfaf67c0dc9514d170eba989c6
      size: 2325
    params:
      params.yaml:
        base:
          log_level: DEBUG
          random_seed: 42
          log_path: logs
          crawlers:
          - colly
          - google
          - common
          data_dir: data
        tika:
          input_path: raw/
          output_path: interim/tika/
    outs:
    - path: data/interim/tika//fr
      md5: 70a363e0ae7a3584d3b90917dac64a5f.dir
      size: 8684309912
      nfiles: 341340
  tokenizer_fr:
    cmd: export PYTHONPATH=$PWD && python -m spacy download fr_core_news_sm && python
      src/tokenizer.py --config=params.yaml --locale=fr
    deps:
    - path: data/interim/tika/fr
      md5: 70a363e0ae7a3584d3b90917dac64a5f.dir
      size: 8684309912
      nfiles: 341340
    - path: src/tokenizer.py
      md5: e6a66576de9bfddcab2394f2630f155b
      size: 3876
    params:
      params.yaml:
        base:
          log_level: DEBUG
          random_seed: 42
          log_path: logs
          crawlers:
          - colly
          - google
          - common
          data_dir: data
        tokenizer:
          min_tokens: 500
          max_symbols: 250000
          input_path: interim/tika
          output_path: interim/tokenizer
          industries:
          - finance_banking
          - it_research_development
          - manufacturing
          - medical_medicine_paramedical
          - sales_marketing_pr
          - businises_corporate
          - hr
          - legal
          - others
    outs:
    - path: data/interim/tokenizer/fr
      md5: 28bc0bb63df45665cff1335fb115d0c6.dir
      size: 1905320481
      nfiles: 9
  train_fr:
    cmd: export PYTHONPATH=$PWD && python src/train_model.py --config=params.yaml
      --locale=fr
    deps:
    - path: data/interim/tokenizer/fr
      md5: 28bc0bb63df45665cff1335fb115d0c6.dir
      size: 1905320481
      nfiles: 9
    - path: src/train_model.py
      md5: 84d9288b4c277780a33fb3022dcbab17
      size: 11856
    params:
      params.yaml:
        base:
          log_level: DEBUG
          random_seed: 42
          log_path: logs
          crawlers:
          - colly
          - google
          - common
          data_dir: data
        tokenizer.industries:
        - finance_banking
        - it_research_development
        - manufacturing
        - medical_medicine_paramedical
        - sales_marketing_pr
        - businises_corporate
        - hr
        - legal
        - others
        train:
          input_path: interim/tokenizer
          interim_path: interim/train
          test_size: 0.25
          validate_size: 0.2
          max_features: 1024
          reports_path: reports/
          models_path: models/
          pca_explained_variance_threshold: 0.9
          lightgbm_parameters:
            learning_rate:
            - 0.15
            boosting:
            - gbdt
            max_depth:
            - 2
            - 4
            num_leaves:
            - 20
            - 31
            - 40
            objective:
            - multiclass
            num_iterations:
            - 240
            subsample:
            - 0.5
            subsample_freq:
            - 1
            is_unbalance:
            - true
            reg_lambda:
            - 0.01
            early_stopping_round:
            - 3
            metric:
            - multi_logloss
            verbosity:
            - -1
    outs:
    - path: data/interim/train/fr/pca.txt
      md5: 5585c83fb856180ee12128e790a23ed0
      size: 5910305
    - path: data/interim/train/fr/tfidf_idf.txt
      md5: a5c887e74ae5357b637262d5654620f2
      size: 18967
    - path: data/interim/train/fr/tfidf_vocab.txt
      md5: 3bd25b150ecd19c1ed75a0a9a780f25a
      size: 11017
    - path: data/interim/train/fr/tfidf_vocab_words.txt
      md5: 044b832abc3a7bd75b3af3f5e385357b
      size: 7473
    - path: models//fr/model.txt
      md5: 6c960da79264b6032e0510734b0dfa85
      size: 1266908
    - path: models//fr/pca.pkl
      md5: faa77cf98d34aa61ff9120b9b0a78ea9
      size: 2219148
    - path: reports//fr/best_params.yaml
      md5: 07eec8264c6e94c9f50ff4ee391fbcf3
      size: 247
    - path: reports//fr/confusion.csv
      md5: 4e5ded98efbe242daf5c07bcc3ca3e67
      size: 157909
    - path: reports//fr/metrics.json
      md5: 175c011625ea0e2b8a33305fec4d0aeb
      size: 2980
    - path: reports//fr/train_progress.csv
      md5: 448d785e5f9c6eda70e55f8da6807084
      size: 5707
  tika_it:
    cmd: export PYTHONPATH=$PWD && python src/tika_parser.py --config=params.yaml
      --locale=it
    deps:
    - path: data/raw//it
      md5: f91b43c20c58e309afb4561e67299303.dir
      size: 47722809107
      nfiles: 191210
    - path: src/tika_parser.py
      md5: 2a8599bfaf67c0dc9514d170eba989c6
      size: 2325
    params:
      params.yaml:
        base:
          log_level: DEBUG
          random_seed: 42
          log_path: logs
          crawlers:
          - colly
          - google
          - common
          data_dir: data
        tika:
          input_path: raw/
          output_path: interim/tika/
    outs:
    - path: data/interim/tika//it
      md5: ba4ac490b8d75a5c50f1b1f0f517aa47.dir
      size: 4839848980
      nfiles: 191210
  tokenizer_it:
    cmd: export PYTHONPATH=$PWD && python -m spacy download it_core_news_sm && python
      src/tokenizer.py --config=params.yaml --locale=it
    deps:
    - path: data/interim/tika/it
      md5: ba4ac490b8d75a5c50f1b1f0f517aa47.dir
      size: 4839848980
      nfiles: 191210
    - path: src/tokenizer.py
      md5: e6a66576de9bfddcab2394f2630f155b
      size: 3876
    params:
      params.yaml:
        base:
          log_level: DEBUG
          random_seed: 42
          log_path: logs
          crawlers:
          - colly
          - google
          - common
          data_dir: data
        tokenizer:
          min_tokens: 500
          max_symbols: 250000
          input_path: interim/tika
          output_path: interim/tokenizer
          industries:
          - finance_banking
          - it_research_development
          - manufacturing
          - medical_medicine_paramedical
          - sales_marketing_pr
          - businises_corporate
          - hr
          - legal
          - others
    outs:
    - path: data/interim/tokenizer/it
      md5: 6cbfa9344e3bedfa6f7a955ca30b19e2.dir
      size: 1521827397
      nfiles: 9
  train_it:
    cmd: export PYTHONPATH=$PWD && python src/train_model.py --config=params.yaml
      --locale=it
    deps:
    - path: data/interim/tokenizer/it
      md5: 6cbfa9344e3bedfa6f7a955ca30b19e2.dir
      size: 1521827397
      nfiles: 9
    - path: src/train_model.py
      md5: 84d9288b4c277780a33fb3022dcbab17
      size: 11856
    params:
      params.yaml:
        base:
          log_level: DEBUG
          random_seed: 42
          log_path: logs
          crawlers:
          - colly
          - google
          - common
          data_dir: data
        tokenizer.industries:
        - finance_banking
        - it_research_development
        - manufacturing
        - medical_medicine_paramedical
        - sales_marketing_pr
        - businises_corporate
        - hr
        - legal
        - others
        train:
          input_path: interim/tokenizer
          interim_path: interim/train
          test_size: 0.25
          validate_size: 0.2
          max_features: 1024
          reports_path: reports/
          models_path: models/
          pca_explained_variance_threshold: 0.9
          lightgbm_parameters:
            learning_rate:
            - 0.15
            boosting:
            - gbdt
            max_depth:
            - 2
            - 4
            num_leaves:
            - 20
            - 31
            - 40
            objective:
            - multiclass
            num_iterations:
            - 240
            subsample:
            - 0.5
            subsample_freq:
            - 1
            is_unbalance:
            - true
            reg_lambda:
            - 0.01
            early_stopping_round:
            - 3
            metric:
            - multi_logloss
            verbosity:
            - -1
    outs:
    - path: data/interim/train/it/pca.txt
      md5: 45cf81dc289691425e945650c279f12b
      size: 3880729
    - path: data/interim/train/it/tfidf_idf.txt
      md5: 85535f4ccb5bffdfa4c2106db7bf7f33
      size: 18953
    - path: data/interim/train/it/tfidf_vocab.txt
      md5: 6d8191b90d405e12acc4bbc0115b579f
      size: 10997
    - path: data/interim/train/it/tfidf_vocab_words.txt
      md5: 58f2fc6ec1f3a86fe94f873f2022344f
      size: 7854
    - path: models//it/model.txt
      md5: 420ea59c44e09e14cfb1f26b18f51cc1
      size: 2147006
    - path: models//it/pca.pkl
      md5: 480d8024d7deb55d48f0d4989ea1313a
      size: 1455054
    - path: reports//it/best_params.yaml
      md5: 6497ad4612aba1647acfbbaba651b23d
      size: 247
    - path: reports//it/confusion.csv
      md5: 43c66116b1386fa6449961a2c5d7bc5a
      size: 72581
    - path: reports//it/metrics.json
      md5: 6fd1669332f47c3238bbd29b77913ea7
      size: 2949
    - path: reports//it/train_progress.csv
      md5: 3260f0037990913edbfb5d2a64424dc4
      size: 5713
  tika_es:
    cmd: export PYTHONPATH=$PWD && python src/tika_parser.py --config=params.yaml
      --locale=es
    deps:
    - path: data/raw//es
      md5: a0d6495d920216ede703c75b1817baf8.dir
      size: 46119187756
      nfiles: 334412
    - path: src/tika_parser.py
      md5: 2a8599bfaf67c0dc9514d170eba989c6
      size: 2325
    params:
      params.yaml:
        base:
          log_level: DEBUG
          random_seed: 42
          log_path: logs
          crawlers:
          - colly
          - google
          - common
          data_dir: data
        tika:
          input_path: raw/
          output_path: interim/tika/
    outs:
    - path: data/interim/tika//es
      md5: 34fed0553d2d87b03c75082eaadc898b.dir
      size: 7793738989
      nfiles: 334412
  tokenizer_es:
    cmd: export PYTHONPATH=$PWD && python -m spacy download es_core_news_sm && python
      src/tokenizer.py --config=params.yaml --locale=es
    deps:
    - path: data/interim/tika/es
      md5: 34fed0553d2d87b03c75082eaadc898b.dir
      size: 7793738989
      nfiles: 334412
    - path: src/tokenizer.py
      md5: e6a66576de9bfddcab2394f2630f155b
      size: 3876
    params:
      params.yaml:
        base:
          log_level: DEBUG
          random_seed: 42
          log_path: logs
          crawlers:
          - colly
          - google
          - common
          data_dir: data
        tokenizer:
          min_tokens: 500
          max_symbols: 250000
          input_path: interim/tika
          output_path: interim/tokenizer
          industries:
          - finance_banking
          - it_research_development
          - manufacturing
          - medical_medicine_paramedical
          - sales_marketing_pr
          - businises_corporate
          - hr
          - legal
          - others
    outs:
    - path: data/interim/tokenizer/es
      md5: 9162cc65e811add0fe2ca3c2341add0c.dir
      size: 1734798387
      nfiles: 9
  train_es:
    cmd: export PYTHONPATH=$PWD && python src/train_model.py --config=params.yaml
      --locale=es
    deps:
    - path: data/interim/tokenizer/es
      md5: 9162cc65e811add0fe2ca3c2341add0c.dir
      size: 1734798387
      nfiles: 9
    - path: src/train_model.py
      md5: 84d9288b4c277780a33fb3022dcbab17
      size: 11856
    params:
      params.yaml:
        base:
          log_level: DEBUG
          random_seed: 42
          log_path: logs
          crawlers:
          - colly
          - google
          - common
          data_dir: data
        tokenizer.industries:
        - finance_banking
        - it_research_development
        - manufacturing
        - medical_medicine_paramedical
        - sales_marketing_pr
        - businises_corporate
        - hr
        - legal
        - others
        train:
          input_path: interim/tokenizer
          interim_path: interim/train
          test_size: 0.25
          validate_size: 0.2
          max_features: 1024
          reports_path: reports/
          models_path: models/
          pca_explained_variance_threshold: 0.9
          lightgbm_parameters:
            learning_rate:
            - 0.15
            boosting:
            - gbdt
            max_depth:
            - 2
            - 4
            num_leaves:
            - 20
            - 31
            - 40
            objective:
            - multiclass
            num_iterations:
            - 240
            subsample:
            - 0.5
            subsample_freq:
            - 1
            is_unbalance:
            - true
            reg_lambda:
            - 0.01
            early_stopping_round:
            - 3
            metric:
            - multi_logloss
            verbosity:
            - -1
    outs:
    - path: data/interim/train/es/pca.txt
      md5: 79b11347617ffefd47bc5e8b2161faa0
      size: 5649301
    - path: data/interim/train/es/tfidf_idf.txt
      md5: cef64f9289ef0131343fb3ffa86bee21
      size: 18930
    - path: data/interim/train/es/tfidf_vocab.txt
      md5: c1d0fdca57ddb03839235b2d4f5ff5f0
      size: 11000
    - path: data/interim/train/es/tfidf_vocab_words.txt
      md5: 25ceef3f81de5f52b707b65ae2e77c9d
      size: 7732
    - path: models//es/model.txt
      md5: f9d52add4df9a9c3fb66718ea3acd74e
      size: 3524034
    - path: models//es/pca.pkl
      md5: 55389bba6c17d4195b1e54272bc4281e
      size: 2120556
    - path: reports//es/best_params.yaml
      md5: 6497ad4612aba1647acfbbaba651b23d
      size: 247
    - path: reports//es/confusion.csv
      md5: b5138ad818300f456ea36170bf73339b
      size: 165197
    - path: reports//es/metrics.json
      md5: d7f08e5b79be22ced7113e25fa1e8df3
      size: 2992
    - path: reports//es/train_progress.csv
      md5: 51967e8ee1ca6913d1e9165e71667aa0
      size: 5791
  tika_ja:
    cmd: export PYTHONPATH=$PWD && python src/tika_parser.py --config=params.yaml
      --locale=ja
    deps:
    - path: data/raw//ja
      md5: 0e7c3c299a9194021cd3c196fdf38399.dir
      size: 77864476465
      nfiles: 308788
    - path: src/tika_parser.py
      md5: 2a8599bfaf67c0dc9514d170eba989c6
      size: 2325
    params:
      params.yaml:
        base:
          log_level: DEBUG
          random_seed: 42
          log_path: logs
          crawlers:
          - colly
          - google
          - common
          data_dir: data
        tika:
          input_path: raw/
          output_path: interim/tika/
    outs:
    - path: data/interim/tika//ja
      md5: fc208c044c444aadfcd862eaf31c7e36.dir
      size: 5651273384
      nfiles: 308788
  tokenizer_ja:
    cmd: export PYTHONPATH=$PWD && python -m spacy download ja_core_news_sm && python
      src/tokenizer.py --config=params.yaml --locale=ja
    deps:
    - path: data/interim/tika/ja
      md5: fc208c044c444aadfcd862eaf31c7e36.dir
      size: 5651273384
      nfiles: 308788
    - path: src/tokenizer.py
      md5: e6a66576de9bfddcab2394f2630f155b
      size: 3876
    params:
      params.yaml:
        base:
          log_level: DEBUG
          random_seed: 42
          log_path: logs
          crawlers:
          - colly
          - google
          - common
          data_dir: data
        tokenizer:
          min_tokens: 500
          max_symbols: 250000
          input_path: interim/tika
          output_path: interim/tokenizer
          industries:
          - finance_banking
          - it_research_development
          - manufacturing
          - medical_medicine_paramedical
          - sales_marketing_pr
          - businises_corporate
          - hr
          - legal
          - others
    outs:
    - path: data/interim/tokenizer/ja
      md5: 289383bb850aae8a033953e0d6c95822.dir
      size: 2236028565
      nfiles: 9
  train_ja:
    cmd: export PYTHONPATH=$PWD && python src/train_model.py --config=params.yaml
      --locale=ja
    deps:
    - path: data/interim/tokenizer/ja
      md5: 289383bb850aae8a033953e0d6c95822.dir
      size: 2236028565
      nfiles: 9
    - path: src/train_model.py
      md5: 84d9288b4c277780a33fb3022dcbab17
      size: 11856
    params:
      params.yaml:
        base:
          log_level: DEBUG
          random_seed: 42
          log_path: logs
          crawlers:
          - colly
          - google
          - common
          data_dir: data
        tokenizer.industries:
        - finance_banking
        - it_research_development
        - manufacturing
        - medical_medicine_paramedical
        - sales_marketing_pr
        - businises_corporate
        - hr
        - legal
        - others
        train:
          input_path: interim/tokenizer
          interim_path: interim/train
          test_size: 0.25
          validate_size: 0.2
          max_features: 1024
          reports_path: reports/
          models_path: models/
          pca_explained_variance_threshold: 0.9
          lightgbm_parameters:
            learning_rate:
            - 0.15
            boosting:
            - gbdt
            max_depth:
            - 2
            - 4
            num_leaves:
            - 20
            - 31
            - 40
            objective:
            - multiclass
            num_iterations:
            - 240
            subsample:
            - 0.5
            subsample_freq:
            - 1
            is_unbalance:
            - true
            reg_lambda:
            - 0.01
            early_stopping_round:
            - 3
            metric:
            - multi_logloss
            verbosity:
            - -1
    outs:
    - path: data/interim/train/ja/pca.txt
      md5: 1f1daa98437cae7c49e93d7d63e61096
      size: 8112008
    - path: data/interim/train/ja/tfidf_idf.txt
      md5: b72fd5a0581a762a6585df6ec8f87d99
      size: 18950
    - path: data/interim/train/ja/tfidf_vocab.txt
      md5: a452d22fa40072e9711bae9c68381e82
      size: 10990
    - path: data/interim/train/ja/tfidf_vocab_words.txt
      md5: e351618e383193990dd9b6101a32f993
      size: 6949
    - path: models//ja/model.txt
      md5: 022a362725c59751079ce8b55caf419e
      size: 3982471
    - path: models//ja/pca.pkl
      md5: 6278961299eda1308492ed1d803ce72f
      size: 3048964
    - path: reports//ja/best_params.yaml
      md5: 6497ad4612aba1647acfbbaba651b23d
      size: 247
    - path: reports//ja/confusion.csv
      md5: 2a4f2d29e885c4081496c60d07ff4807
      size: 104181
    - path: reports//ja/metrics.json
      md5: 5660945531c9df064bc6d05fb8ba25ed
      size: 2977
    - path: reports//ja/train_progress.csv
      md5: a79bd4ed4338878262becaa35afc761d
      size: 5623
  tika_ru:
    cmd: export PYTHONPATH=$PWD && python src/tika_parser.py --config=params.yaml
      --locale=ru
    deps:
    - path: data/raw//ru
      md5: 499973b25e01f1ca14019a37b266e72b.dir
      size: 62620014843
      nfiles: 476797
    - path: src/tika_parser.py
      md5: 2a8599bfaf67c0dc9514d170eba989c6
      size: 2325
    params:
      params.yaml:
        base:
          log_level: DEBUG
          random_seed: 42
          log_path: logs
          crawlers:
          - colly
          - google
          - common
          data_dir: data
        tika:
          input_path: raw/
          output_path: interim/tika/
    outs:
    - path: data/interim/tika//ru
      md5: d1cc3d52554b4d3fbaf8a3e4a78e5a07.dir
      size: 12927769422
      nfiles: 476797
  tokenizer_ru:
    cmd: export PYTHONPATH=$PWD && python -m spacy download ru_core_news_sm && python
      src/tokenizer.py --config=params.yaml --locale=ru
    deps:
    - path: data/interim/tika/ru
      md5: d1cc3d52554b4d3fbaf8a3e4a78e5a07.dir
      size: 12927769422
      nfiles: 476797
    - path: src/tokenizer.py
      md5: e6a66576de9bfddcab2394f2630f155b
      size: 3876
    params:
      params.yaml:
        base:
          log_level: DEBUG
          random_seed: 42
          log_path: logs
          crawlers:
          - colly
          - google
          - common
          data_dir: data
        tokenizer:
          min_tokens: 500
          max_symbols: 250000
          input_path: interim/tika
          output_path: interim/tokenizer
          industries:
          - finance_banking
          - it_research_development
          - manufacturing
          - medical_medicine_paramedical
          - sales_marketing_pr
          - businises_corporate
          - hr
          - legal
          - others
    outs:
    - path: data/interim/tokenizer/ru
      md5: ab98878c748a8a767b671f690c562478.dir
      size: 4686597830
      nfiles: 9
  train_ru:
    cmd: export PYTHONPATH=$PWD && python src/train_model.py --config=params.yaml
      --locale=ru
    deps:
    - path: data/interim/tokenizer/ru
      md5: ab98878c748a8a767b671f690c562478.dir
      size: 4686597830
      nfiles: 9
    - path: src/train_model.py
      md5: 84d9288b4c277780a33fb3022dcbab17
      size: 11856
    params:
      params.yaml:
        base:
          log_level: DEBUG
          random_seed: 42
          log_path: logs
          crawlers:
          - colly
          - google
          - common
          data_dir: data
        tokenizer.industries:
        - finance_banking
        - it_research_development
        - manufacturing
        - medical_medicine_paramedical
        - sales_marketing_pr
        - businises_corporate
        - hr
        - legal
        - others
        train:
          input_path: interim/tokenizer
          interim_path: interim/train
          test_size: 0.25
          validate_size: 0.2
          max_features: 1024
          reports_path: reports/
          models_path: models/
          pca_explained_variance_threshold: 0.9
          lightgbm_parameters:
            learning_rate:
            - 0.15
            boosting:
            - gbdt
            max_depth:
            - 2
            - 4
            num_leaves:
            - 20
            - 31
            - 40
            objective:
            - multiclass
            num_iterations:
            - 240
            subsample:
            - 0.5
            subsample_freq:
            - 1
            is_unbalance:
            - true
            reg_lambda:
            - 0.01
            early_stopping_round:
            - 3
            metric:
            - multi_logloss
            verbosity:
            - -1
    outs:
    - path: data/interim/train/ru/pca.txt
      md5: 624e36a4fff6133d10700d054708c6e6
      size: 8091321
    - path: data/interim/train/ru/tfidf_idf.txt
      md5: 203dfba4c1509c0d387214d025da3c09
      size: 18972
    - path: data/interim/train/ru/tfidf_vocab.txt
      md5: aee931cd0369c5473ccf2ab4bf59cf04
      size: 11020
    - path: data/interim/train/ru/tfidf_vocab_words.txt
      md5: 28c7d9d88bfdd2186c3547d0afd478fe
      size: 13759
    - path: models//ru/model.txt
      md5: 6537a2a43efc751fd405316fe7ccdc74
      size: 3729494
    - path: models//ru/pca.pkl
      md5: ca83957e446a4502165997dffb0dc088
      size: 3040748
    - path: reports//ru/best_params.yaml
      md5: 554f9e2730f2bc9fadc03b3ccda112f9
      size: 247
    - path: reports//ru/confusion.csv
      md5: 5be75caae8741869a8f605ada498ab5f
      size: 193213
    - path: reports//ru/metrics.json
      md5: 49efc0403312c0c0bb4cb23e2d903b71
      size: 2987
    - path: reports//ru/train_progress.csv
      md5: 738abf71be0579476399a34a79cd972d
      size: 5768
<<<<<<< HEAD
  make_small_dataset:
    cmd: export PYTHONPATH=$PWD && python src/make_test_dataset.py --config=params.yaml
      --test_dir=data_test
    deps:
    - path: src/make_test_dataset.py
      md5: 369f9c4f31aa5e866b26ac0bd2784a77
      size: 1566
    outs:
    - path: data_test/raw/
      md5: 3dfd2ac6dbe150fefb85a7840aa1061e.dir
      size: 450261168
      nfiles: 1409
=======
  tika_nl:
    cmd: export PYTHONPATH=$PWD && python src/tika_parser.py --config=params.yaml
      --locale=nl
    deps:
    - path: data/raw//nl
      md5: 6b7f503d105e55369fa30a81b8813f16.dir
      size: 2631656339
      nfiles: 15918
    - path: src/tika_parser.py
      md5: 2a8599bfaf67c0dc9514d170eba989c6
      size: 2325
    params:
      params.yaml:
        base:
          log_level: DEBUG
          random_seed: 42
          log_path: logs
          crawlers:
          - colly
          - google
          - common
          data_dir: data
        tika:
          input_path: raw/
          output_path: interim/tika/
    outs:
    - path: data/interim/tika//nl
      md5: bbfd358b95a6d704e8c283d7c0e76ad7.dir
      size: 293689137
      nfiles: 15918
  tokenizer_nl:
    cmd: export PYTHONPATH=$PWD && python -m spacy download nl_core_news_sm && python
      src/tokenizer.py --config=params.yaml --locale=nl
    deps:
    - path: data/interim/tika/nl
      md5: bbfd358b95a6d704e8c283d7c0e76ad7.dir
      size: 293689137
      nfiles: 15918
    - path: src/tokenizer.py
      md5: e6a66576de9bfddcab2394f2630f155b
      size: 3876
    params:
      params.yaml:
        base:
          log_level: DEBUG
          random_seed: 42
          log_path: logs
          crawlers:
          - colly
          - google
          - common
          data_dir: data
        tokenizer:
          min_tokens: 500
          max_symbols: 250000
          input_path: interim/tika
          output_path: interim/tokenizer
          industries:
          - finance_banking
          - it_research_development
          - manufacturing
          - medical_medicine_paramedical
          - sales_marketing_pr
          - businises_corporate
          - hr
          - legal
          - others
    outs:
    - path: data/interim/tokenizer/nl
      md5: a3dc84dca7edb768be0cbd67fa2a8017.dir
      size: 137582915
      nfiles: 9
  train_nl:
    cmd: export PYTHONPATH=$PWD && python src/train_model.py --config=params.yaml
      --locale=nl
    deps:
    - path: data/interim/tokenizer/nl
      md5: a3dc84dca7edb768be0cbd67fa2a8017.dir
      size: 137582915
      nfiles: 9
    - path: src/train_model.py
      md5: 84d9288b4c277780a33fb3022dcbab17
      size: 11856
    params:
      params.yaml:
        base:
          log_level: DEBUG
          random_seed: 42
          log_path: logs
          crawlers:
          - colly
          - google
          - common
          data_dir: data
        tokenizer.industries:
        - finance_banking
        - it_research_development
        - manufacturing
        - medical_medicine_paramedical
        - sales_marketing_pr
        - businises_corporate
        - hr
        - legal
        - others
        train:
          input_path: interim/tokenizer
          interim_path: interim/train
          test_size: 0.25
          validate_size: 0.2
          max_features: 1024
          reports_path: reports/
          models_path: models/
          pca_explained_variance_threshold: 0.9
          lightgbm_parameters:
            learning_rate:
            - 0.15
            boosting:
            - gbdt
            max_depth:
            - 2
            - 4
            num_leaves:
            - 20
            - 31
            - 40
            objective:
            - multiclass
            num_iterations:
            - 240
            subsample:
            - 0.5
            subsample_freq:
            - 1
            is_unbalance:
            - true
            reg_lambda:
            - 0.01
            early_stopping_round:
            - 3
            metric:
            - multi_logloss
            verbosity:
            - -1
    outs:
    - path: data/interim/train/nl/pca.txt
      md5: c67baa6575895a431cbe6e213a4615de
      size: 4250688
    - path: data/interim/train/nl/tfidf_idf.txt
      md5: 1454e25666c30b546551088e347b2d68
      size: 19003
    - path: data/interim/train/nl/tfidf_vocab.txt
      md5: 08b3f2535acaef454e659499c021c89a
      size: 11004
    - path: data/interim/train/nl/tfidf_vocab_words.txt
      md5: 10a160ecdd070f0b9d79ed368ad6d63c
      size: 7979
    - path: models//nl/model.txt
      md5: cdadf0cf84a8b8281a887c8da50e9a4e
      size: 14986
    - path: models//nl/pca.pkl
      md5: ec1a7a41cd2f9415aac95477f937fc3c
      size: 1594726
    - path: reports//nl/best_params.yaml
      md5: 07eec8264c6e94c9f50ff4ee391fbcf3
      size: 247
    - path: reports//nl/confusion.csv
      md5: 068eeb711d305799b0124a62296feb8a
      size: 5869
    - path: reports//nl/metrics.json
      md5: fc068e44272a4a637a50babadea6a068
      size: 565
    - path: reports//nl/train_progress.csv
      md5: ab6b81150c41ea4a88ce050c99dab530
      size: 1836
>>>>>>> cc0388bc
<|MERGE_RESOLUTION|>--- conflicted
+++ resolved
@@ -1044,20 +1044,6 @@
     - path: reports//ru/train_progress.csv
       md5: 738abf71be0579476399a34a79cd972d
       size: 5768
-<<<<<<< HEAD
-  make_small_dataset:
-    cmd: export PYTHONPATH=$PWD && python src/make_test_dataset.py --config=params.yaml
-      --test_dir=data_test
-    deps:
-    - path: src/make_test_dataset.py
-      md5: 369f9c4f31aa5e866b26ac0bd2784a77
-      size: 1566
-    outs:
-    - path: data_test/raw/
-      md5: 3dfd2ac6dbe150fefb85a7840aa1061e.dir
-      size: 450261168
-      nfiles: 1409
-=======
   tika_nl:
     cmd: export PYTHONPATH=$PWD && python src/tika_parser.py --config=params.yaml
       --locale=nl
@@ -1231,5 +1217,4 @@
       size: 565
     - path: reports//nl/train_progress.csv
       md5: ab6b81150c41ea4a88ce050c99dab530
-      size: 1836
->>>>>>> cc0388bc
+      size: 1836