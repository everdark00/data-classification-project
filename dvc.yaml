--- conflicted
+++ resolved
@@ -44,11 +44,7 @@
     - ${train.models_path}/de/pca.pkl
     - ${base.data_dir}/${train.interim_path}/de/pca.txt
     - ${train.models_path}/de/model.txt
-<<<<<<< HEAD
-      # - ${train.reports_path}/metrics.json
-=======
     - ${train.reports_path}/de/best_params.yaml
->>>>>>> 6926b9b7
     params:
     - base
     - tokenizer.industries
