stages:
<<<<<<< HEAD
=======
  make_small_dataset:
    cmd: export PYTHONPATH=$PWD && python src/make_test_dataset.py --config=params.yaml
      --test_dir=data_test
    deps:
    - src/make_test_dataset.py
    outs:
    - data_test/raw/de
    - data_test/raw/fr
    - data_test/raw/es
    - data_test/raw/it
    - data_test/raw/ja
    frozen: true
>>>>>>> 571412af
  tika_de:
    cmd: export PYTHONPATH=$PWD && python src/tika_parser.py --config=params.yaml
      --locale=de
    deps:
    - ${base.data_dir}/${tika.input_path}/de
    - src/tika_parser.py
    outs:
    - ${base.data_dir}/${tika.output_path}/de
    params:
    - tika
    - base

  tokenizer_de:
    cmd: export PYTHONPATH=$PWD && python -m spacy download de_core_news_sm && python
      src/tokenizer.py --config=params.yaml --locale=de
    deps:
    - ${base.data_dir}/${tokenizer.input_path}/de
    - src/tokenizer.py
    outs:
    - ${base.data_dir}/${tokenizer.output_path}/de
    params:
    - tokenizer
    - base

  train_de:
    cmd: export PYTHONPATH=$PWD && python src/train_model.py --config=params.yaml
      --locale=de
    deps:
    - ${base.data_dir}/${train.input_path}/de
    - src/train_model.py
    outs:
    - ${base.data_dir}/${train.interim_path}/de/tfidf_vocab.txt
    - ${base.data_dir}/${train.interim_path}/de/tfidf_idf.txt
    - ${base.data_dir}/${train.interim_path}/de/tfidf_vocab_words.txt
    - ${train.models_path}/de/pca.pkl
    - ${base.data_dir}/${train.interim_path}/de/pca.txt
    - ${train.models_path}/de/model.txt
    - ${train.reports_path}/de/best_params.yaml
    params:
    - base
    - tokenizer.industries
    - train
    metrics:
    - ${train.reports_path}/de/metrics.json:
        cache: false
    plots:
    - ${train.reports_path}/de/confusion.csv:
        title: confusion matrix
        template: confusion
        x: actual
        y: predicted
        cache: false
    - ${train.reports_path}/de/train_progress.csv:
        title: train progress
        template: default
        y: ${train.lightgbm_parameters.metric[0]}
        x: iteration
        cache: false

  # French localization
  tika_fr:
    cmd: export PYTHONPATH=$PWD && python src/tika_parser.py --config=params.yaml
      --locale=fr
    deps:
    - ${base.data_dir}/${tika.input_path}/fr
    - src/tika_parser.py
    outs:
    - ${base.data_dir}/${tika.output_path}/fr
    params:
    - tika
    - base

  tokenizer_fr:
    cmd: export PYTHONPATH=$PWD && python -m spacy download fr_core_news_sm && python
      src/tokenizer.py --config=params.yaml --locale=fr
    deps:
    - ${base.data_dir}/${tokenizer.input_path}/fr
    - src/tokenizer.py
    outs:
    - ${base.data_dir}/${tokenizer.output_path}/fr
    params:
    - tokenizer
    - base

  train_fr:
    cmd: export PYTHONPATH=$PWD && python src/train_model.py --config=params.yaml
      --locale=fr
    deps:
    - ${base.data_dir}/${train.input_path}/fr
    - src/train_model.py
    outs:
    - ${base.data_dir}/${train.interim_path}/fr/tfidf_vocab.txt
    - ${base.data_dir}/${train.interim_path}/fr/tfidf_idf.txt
    - ${base.data_dir}/${train.interim_path}/fr/tfidf_vocab_words.txt
    - ${train.models_path}/fr/pca.pkl
    - ${base.data_dir}/${train.interim_path}/fr/pca.txt
    - ${train.models_path}/fr/model.txt
    - ${train.reports_path}/fr/best_params.yaml
      # - ${train.reports_path}/metrics.json
    params:
    - base
    - tokenizer.industries
    - train
    metrics:
    - ${train.reports_path}/fr/metrics.json:
        cache: false
    plots:
    - ${train.reports_path}/fr/confusion.csv:
        title: confusion matrix
        template: confusion
        x: actual
        y: predicted
        cache: false
    - ${train.reports_path}/fr/train_progress.csv:
        title: train progress
        template: default
        y: ${train.lightgbm_parameters.metric[0]}
        x: iteration
        cache: false

  # Spanish localization
  tika_es:
    cmd: export PYTHONPATH=$PWD && python src/tika_parser.py --config=params.yaml
      --locale=es
    deps:
    - ${base.data_dir}/${tika.input_path}/es
    - src/tika_parser.py
    outs:
    - ${base.data_dir}/${tika.output_path}/es
    params:
    - tika
    - base

  tokenizer_es:
    cmd: export PYTHONPATH=$PWD && python -m spacy download es_core_news_sm && python
      src/tokenizer.py --config=params.yaml --locale=es
    deps:
    - ${base.data_dir}/${tokenizer.input_path}/es
    - src/tokenizer.py
    outs:
    - ${base.data_dir}/${tokenizer.output_path}/es
    params:
    - tokenizer
    - base

  train_es:
    cmd: export PYTHONPATH=$PWD && python src/train_model.py --config=params.yaml
      --locale=es
    deps:
    - ${base.data_dir}/${train.input_path}/es
    - src/train_model.py
    outs:
    - ${base.data_dir}/${train.interim_path}/es/tfidf_vocab.txt
    - ${base.data_dir}/${train.interim_path}/es/tfidf_idf.txt
    - ${base.data_dir}/${train.interim_path}/es/tfidf_vocab_words.txt
    - ${train.models_path}/es/pca.pkl
    - ${base.data_dir}/${train.interim_path}/es/pca.txt
    - ${train.models_path}/es/model.txt
    - ${train.reports_path}/es/best_params.yaml
      # - ${train.reports_path}/metrics.json
    params:
    - base
    - tokenizer.industries
    - train
    metrics:
    - ${train.reports_path}/es/metrics.json:
        cache: false
    plots:
    - ${train.reports_path}/es/confusion.csv:
        title: confusion matrix
        template: confusion
        x: actual
        y: predicted
        cache: false
    - ${train.reports_path}/es/train_progress.csv:
        title: train progress
        template: default
        y: ${train.lightgbm_parameters.metric[0]}
        x: iteration
        cache: false

  # Italian localization
  tika_it:
    cmd: export PYTHONPATH=$PWD && python src/tika_parser.py --config=params.yaml
      --locale=it
    deps:
    - ${base.data_dir}/${tika.input_path}/it
    - src/tika_parser.py
    outs:
    - ${base.data_dir}/${tika.output_path}/it
    params:
    - tika
    - base

  tokenizer_it:
    cmd: export PYTHONPATH=$PWD && python -m spacy download it_core_news_sm && python
      src/tokenizer.py --config=params.yaml --locale=it
    deps:
    - ${base.data_dir}/${tokenizer.input_path}/it
    - src/tokenizer.py
    outs:
    - ${base.data_dir}/${tokenizer.output_path}/it
    params:
    - tokenizer
    - base

  train_it:
    cmd: export PYTHONPATH=$PWD && python src/train_model.py --config=params.yaml
      --locale=it
    deps:
    - ${base.data_dir}/${train.input_path}/it
    - src/train_model.py
    outs:
    - ${base.data_dir}/${train.interim_path}/it/tfidf_vocab.txt
    - ${base.data_dir}/${train.interim_path}/it/tfidf_idf.txt
    - ${base.data_dir}/${train.interim_path}/it/tfidf_vocab_words.txt
    - ${train.models_path}/it/pca.pkl
    - ${base.data_dir}/${train.interim_path}/it/pca.txt
    - ${train.models_path}/it/model.txt
    - ${train.reports_path}/it/best_params.yaml
      # - ${train.reports_path}/metrics.json
    params:
    - base
    - tokenizer.industries
    - train
    metrics:
    - ${train.reports_path}/it/metrics.json:
        cache: false
    plots:
    - ${train.reports_path}/it/confusion.csv:
        title: confusion matrix
        template: confusion
        x: actual
        y: predicted
        cache: false
    - ${train.reports_path}/it/train_progress.csv:
        title: train progress
        template: default
        y: ${train.lightgbm_parameters.metric[0]}
        x: iteration
        cache: false

  tika_ja:
    cmd: export PYTHONPATH=$PWD && python src/tika_parser.py --config=params.yaml
      --locale=ja
    deps:
    - ${base.data_dir}/${tika.input_path}/ja
    - src/tika_parser.py
    outs:
    - ${base.data_dir}/${tika.output_path}/ja
    params:
    - tika
    - base

  tokenizer_ja:
    cmd: export PYTHONPATH=$PWD && python -m spacy download ja_core_news_sm && python
      src/tokenizer.py --config=params.yaml --locale=ja
    deps:
    - ${base.data_dir}/${tokenizer.input_path}/ja
    - src/tokenizer.py
    outs:
    - ${base.data_dir}/${tokenizer.output_path}/ja
    params:
    - tokenizer
    - base

  train_ja:
    cmd: export PYTHONPATH=$PWD && python src/train_model.py --config=params.yaml
      --locale=ja
    deps:
    - ${base.data_dir}/${train.input_path}/ja
    - src/train_model.py
    outs:
    - ${base.data_dir}/${train.interim_path}/ja/tfidf_vocab.txt
    - ${base.data_dir}/${train.interim_path}/ja/tfidf_idf.txt
    - ${base.data_dir}/${train.interim_path}/ja/tfidf_vocab_words.txt
    - ${train.models_path}/ja/pca.pkl
    - ${base.data_dir}/${train.interim_path}/ja/pca.txt
    - ${train.models_path}/ja/model.txt
    - ${train.reports_path}/ja/best_params.yaml
    params:
    - base
    - tokenizer.industries
    - train
    metrics:
    - ${train.reports_path}/ja/metrics.json:
        cache: false
    plots:
    - ${train.reports_path}/ja/confusion.csv:
        title: confusion matrix
        template: confusion
        x: actual
        y: predicted
        cache: false
    - ${train.reports_path}/ja/train_progress.csv:
        title: train progress
        template: default
        y: ${train.lightgbm_parameters.metric[0]}
        x: iteration
        cache: false<|MERGE_RESOLUTION|>--- conflicted
+++ resolved
@@ -1,19 +1,4 @@
 stages:
-<<<<<<< HEAD
-=======
-  make_small_dataset:
-    cmd: export PYTHONPATH=$PWD && python src/make_test_dataset.py --config=params.yaml
-      --test_dir=data_test
-    deps:
-    - src/make_test_dataset.py
-    outs:
-    - data_test/raw/de
-    - data_test/raw/fr
-    - data_test/raw/es
-    - data_test/raw/it
-    - data_test/raw/ja
-    frozen: true
->>>>>>> 571412af
   tika_de:
     cmd: export PYTHONPATH=$PWD && python src/tika_parser.py --config=params.yaml
       --locale=de
