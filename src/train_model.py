--- conflicted
+++ resolved
@@ -224,8 +224,6 @@
                 tmp.extend(text)
         data.append(tmp)
 
-<<<<<<< HEAD
-=======
     logger.info("Stack all data into 1 list for comfortable work")
     all_data = [s for cat in data for s in cat]
     logger.info("Create y lables manualy")
@@ -301,7 +299,6 @@
         y_pred_test=y_pred_test,
     )
 
->>>>>>> 6926b9b7
 
 if __name__ == "__main__":
     a_parser = ArgumentParser()
